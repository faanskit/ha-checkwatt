<<<<<<< HEAD
# Home Assistant CheckWatt Custom Integration
This integration uses cloud polling from the CheckWatt EnergyInbalance portal using a reverse engineered private API.
=======
# Home Assistant Checkwatt Custom Integration
This integration uses cloud polling from the Checkwatt Energy In Balance portal using a reverse engineered private API.

The strategy for this integration is to reduce the amount of sensors published while at the same time maximize the information available and provide them as attributes.

The integration also aims to balance the user needs for information with loads on Checkwatts servers why some data may not always be up-to date.

Out-of-the box, this integration provides two sensors:
- Checkwatt Daily Yield : Your estimated yield today
- Checkwatt Annual Yield : Your estimated annual yield

The Daily Yield sensor also have an attribute that provides information about tomorrows planned yield.

![checkwatt main](/images/ha_main.png)

# Known Issues and Limitations
1. The integration uses undocumented API's used by the Energy In Balance portal. These can change at any time and render this integration useless without any prior notice.
2. The monetary information from Energy In Balance is always provisional and can change before you receive your invoice from Checkwatt.
3. The annual yeild sensor includes today's and tomorrow's planned yield.
4. Checkwatt Energy In Balance does not (always) provide Grid In/Out information. why it is reccomended to use other data sources for your Energy Panel.
5. The FCR-D state and status is pulled from a logbook parameter within the API and is a very fragile piece of information. Use with care.
6. The integration will update the Energy sensors once per minute, the Daily Yield sensor once every fifteenth minute and the Annual Yield around 2 am every morning. This to not put too much stress on the Checkwatt servers (the yield operation is slow resource heavy)
>>>>>>> 56270e9d

# Installation
### HACS installation - NOT AVAILABLE
The integration will be published on Hacs but is currently not available there.
The process to publish on Hacs includes to provide branding material to Home Assistant developers. This process is started and when branding is approved, the integration will be published on Hacs and the below link will be made functional.

[![Open your Home Assistant instance and open a repository inside the Home Assistant Community Store.](https://my.home-assistant.io/badges/hacs_repository.svg)](https://my.home-assistant.io/redirect/hacs_repository/?owner=faanskit&repository=ha-checkwatt&category=integration)



### Git installation
1. Make sure you have git installed on your machine.
2. Navigate to you home assistant configuration folder.
3. Create a `custom_components` folder of it does not exist, navigate down into it after creation.
4. Execute the following command: `git clone https://github.com/faanskit/ha-checkwatt.git checkwatt`
5. Restart Home-Assistant.

### Development installation
If you are a developer and want to contribute to this integration we strongly recommend to use the Home Assistant Developer environment.

Currently the process is quite technical, so basic understanding of software development and Linux are expected.

1. Install a HA developer environment: https://developers.home-assistant.io/docs/development_environment/

2. In the terminal (inside the docker container) do this:
```
cd /workspaces/core/config
mkdir custom_components
mkdir software

cd /workspaces/core/config/software/
mkdir ha-checkwatt
mkdir pyCheckwatt

cd /workspaces/core/config/software/pyCheckwatt
git init
git pull https://github.com/faanskit/pyCheckwatt.git

cd /workspaces/core/config/software/ha-checkwatt
git init
git pull https://github.com/faanskit/ha-checkwatt.git

cd /workspaces/core/config/software/ha-checkwatt/custom_components/checkwatt
ln -s ../../../pyCheckwatt/pycheckwatt .
```

## Enable the integration
Go to Settings / Devices & Services / Integrations. Click **+ ADD INTEGRATION**

Find Checkwatt from the list of available brands:

![checkwatt config step 1](/images/configure_step_1.png)

Enter your Energy In Balance credentials and press **SUBMIT**:

Take note that Home Assistant will store your credentials and if this is a security concern for you, abort at this stage.

![checkwatt config step 2](/images/configure_step_2.png)

The integration will now install and assuming it all went well you will get a success message and the possibility to add its sensors to an area of your choice.

![checkwatt config step 3](/images/configure_step_3.png)

On your Overview you will now have two new sensors in a new group:

![checkwatt config done](/images/configure_done.png)

These sensors will show you your planned daily and annual yield alongside with some basic attributes like Street Address, Zip Code and City.

The Daily Yield sensor will also show tomorrows planned yield as an attribute.

![checkwatt basic daily](/images/basic_sensor_daily.png)
![checkwatt basic annual](/images/basic_sensor_annual.png)


## Configuration
The integration provides basic sensors for most peoples needs. The configuration can also be a one-stop-shop for the Home Assistant Energy panel and can therefore be configured to also fetch all required data for that from Energy In Balance.

For those who need additional information, detailed attributes can be provided by configuring the integration accordingly. Through the detailed sensors you can get gross revenue, fees, fee rates, FCR-D status and much more.

If you need more sensor and more detailed attributes in the sensors,  configure the integration as follows.

Go to Settings / Devices & Services / Checkwatt. Click **CONFIGURE**:

<<<<<<< HEAD
Go to Settings / Devices & Services / CheckWatt. Click **CONFIGURE**.
=======
![checkwatt options step 1](/images/options_step_1.png)
>>>>>>> 56270e9d

Select if you want the integration to provide energy sensors and if detailed attributes shall be provided.

Press **SUBMIT** and the configurations will be stored:

![checkwatt options step 2](/images/options_step_2.png)

After the configuration is done you need to restart the integration. Click **...** and select **Reload**
![checkwatt options step 3](/images/options_step_3.png)

After the system as reload you will have 1 device and 9 sensors available.
![checkwatt options done](/images/options_done.png)

Your sensors will now also contain a lot of detailed attributes.
![checkwatt detailed daily](/images/detailed_sensor_daily.png)
![checkwatt detailed annual](/images/detailed_sensor_annual.png)

## Setting up Energy Panel
With the energy sensors provided by the integration, it is possible to configure the Home Assistant Energy Panel. The Energy panel is available on the left-hand menu of Home Assistant by default.

When you enter the energy panel the first time you will be guided by a Wizard:

![checkwatt energy step 1](/images/energy_step_1.png)

For the Grid Consumption, select the Import Energy sensor from the integration and complement it with the cost tracker using the *Spot Price VAT* sensors.

**Take note** that you should use the sensor that includes VAT for Electricity that you purchase. Please **also note** that this sensor does not include markups from your electricity provider.

![checkwatt energy step 2](/images/energy_step_2.png)

For Grid Consumption, select the Export Energy sensor from the integration and complement it with the cost tracker using the *Spot Price* sensors.

**Take note** that you should use the sensor that excludes VAT for Electricity that you sell. 

![checkwatt energy step 3](/images/energy_step_3.png)

When configured, it looks like this. Press **SAVE + NEXT** to continue the Wizard.

![checkwatt energy step 4](/images/energy_step_4.png)

Add the Solar Energy sensor from the integration and press **SAVE + NEXT** 

![checkwatt energy step 5](/images/energy_step_5.png)

Add the Battery Energy sensors from the integration.
*Energy going in to the battery* = Battery Charging Energy Sensor
*Energy going out of the battery* = Battery Discharging Energy Sensor

 Press **SAVE + NEXT** 

![checkwatt energy step 6](/images/energy_step_6.png)

Finish off the Wizard and the result will look like this.
Please be advised that it will take a few hours before the Energy Panels start showing data.

Also, currently Energy In Balance does not always provide proper Grid Input and Output why this data cannot be relied upon.

For now, you need to pull that data from another integration.

![checkwatt energy done](/images/energy_done.png)

## Final result
When the system is fully set-up it you have sensors that provides you with your daily and annual yield and if you have configured it accordingly, you also have sensors available for the Home Assistant Energy Dashboard.

The final result can look like this:

![checkwatt main](/images/ha_main.png)

# Expert Section
If you think that some of the attributes provided should be sensors, please consider to use [Templates](https://www.home-assistant.io/docs/configuration/templating/) before you register it as an [issue](https://github.com/faanskit/ha-checkwatt/issues). If it can be done via a Template Sensor, it will most likely be rejected.

## Use templates
This is an example of a Template based Sensor that pulls tomorrows planned daily yield from the attribute of the Checkwatt Daily Yield sensor.

It goes without saying, but this should be put in your `configuration.yaml`:
```yaml
template:
  - sensor:
      - name: "Checkwatt Tomorrow Yield"
        unique_id: checkwatt_tomorrow_yield
        state: "{{ state_attr('sensor.skarfva_checkwatt_daily_yield', 'tomorrow_gross_income')}}"
        unit_of_measurement: "SEK"
        device_class: "monetary"
        state_class: total
```
The result will look something like this:

![template based sensor](/images/expert_sensor.png)


## Use developer tools
The names of the attributes can be found in the Home Assistant Developer Tools section in your Home Assistant environment under the **STATES** sheet:

![home assistant developer tools](/images/dev_tools_states.png)

# Acknowledgements
This integration was loosely based on the [ha-esolar](https://github.com/faanskit/ha-esolar) integration.
It was developed by [@faanskit](https://github.com/faanskit) with support from:

- [@flopp999](https://github.com/flopp999)
- [@angoyd](https://github.com/angoyd)
- [@mattiasclaesson](https://github.com/mattiasclaesson)

This integration could not have been made without the excellent work done by the Home Assistant team.

If you like what have been done here and want to help I would recommend that you firstly look into supporting Home Assistant.

You can do this by purchasing some swag from their [store](https://home-assistant-store.creator-spring.com/) or paying for a Nabu Casa subscription. None of this could happen without them.

# Licenses
The integration is provided as-is without any warranties and published under [The MIT License](https://opensource.org/license/mit/).<|MERGE_RESOLUTION|>--- conflicted
+++ resolved
@@ -1,9 +1,5 @@
-<<<<<<< HEAD
 # Home Assistant CheckWatt Custom Integration
 This integration uses cloud polling from the CheckWatt EnergyInbalance portal using a reverse engineered private API.
-=======
-# Home Assistant Checkwatt Custom Integration
-This integration uses cloud polling from the Checkwatt Energy In Balance portal using a reverse engineered private API.
 
 The strategy for this integration is to reduce the amount of sensors published while at the same time maximize the information available and provide them as attributes.
 
@@ -24,7 +20,6 @@
 4. Checkwatt Energy In Balance does not (always) provide Grid In/Out information. why it is reccomended to use other data sources for your Energy Panel.
 5. The FCR-D state and status is pulled from a logbook parameter within the API and is a very fragile piece of information. Use with care.
 6. The integration will update the Energy sensors once per minute, the Daily Yield sensor once every fifteenth minute and the Annual Yield around 2 am every morning. This to not put too much stress on the Checkwatt servers (the yield operation is slow resource heavy)
->>>>>>> 56270e9d
 
 # Installation
 ### HACS installation - NOT AVAILABLE
@@ -107,13 +102,9 @@
 
 If you need more sensor and more detailed attributes in the sensors,  configure the integration as follows.
 
-Go to Settings / Devices & Services / Checkwatt. Click **CONFIGURE**:
-
-<<<<<<< HEAD
-Go to Settings / Devices & Services / CheckWatt. Click **CONFIGURE**.
-=======
+Go to Settings / Devices & Services / CheckWatt. Click **CONFIGURE**:
+
 ![checkwatt options step 1](/images/options_step_1.png)
->>>>>>> 56270e9d
 
 Select if you want the integration to provide energy sensors and if detailed attributes shall be provided.
 
