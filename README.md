--- conflicted
+++ resolved
@@ -58,7 +58,6 @@
 git init
 git pull https://github.com/faanskit/pyCheckwatt.git
 
-<<<<<<< HEAD
 cd /workspaces/core/config/software/ha-checkwatt
 git init
 git pull https://github.com/faanskit/ha-checkwatt.git
@@ -67,8 +66,6 @@
 ln -s ../../../pyCheckwatt/pycheckwatt .
 ```
 
-=======
->>>>>>> c88a4da1
 ## Enable the integration
 Go to Settings / Devices & Services / Integrations. Click **+ ADD INTEGRATION**
 
